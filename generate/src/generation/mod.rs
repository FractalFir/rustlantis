mod intrinsics;

use std::cell::RefCell;
use std::rc::Rc;
use std::{cmp, fmt, vec};

use index_vec::IndexVec;
use log::{debug, trace};
use mir::serialize::Serialize;
use mir::syntax::{
    AggregateKind, BasicBlock, BasicBlockData, BinOp, Body, Callee, Function, IntTy, Literal,
    Local, LocalDecls, Mutability, Operand, Place, Program, ProjectionElem, Rvalue, Statement,
    SwitchTargets, Terminator, TyId, TyKind, UnOp, VariantIdx,
};
use mir::tyctxt::TyCtxt;
use mir::VarDumper;
use rand::seq::SliceRandom;
use rand::{seq::IteratorRandom, Rng, RngCore, SeedableRng};
use rand_distr::{Distribution, WeightedError, WeightedIndex};

use crate::literal::GenLiteral;
use crate::pgraph::{HasComplexity, PlaceGraph, PlaceIndex, PlaceOperand, ToPlaceIndex};
use crate::place_select::{PlaceSelector, Weight};
use crate::ty::{seed_tys, TySelect};

use self::intrinsics::{ArithOffset, Transmute};
use crate::generation::intrinsics::CoreIntrinsic;

/// Max. number of statements & declarations in a bb
const BB_MAX_LEN: usize = 32;
/// Max. number of switch targets in a SwitchInt terminator
const MAX_SWITCH_TARGETS: usize = 8;
/// Max. number of BB in a function if RET is init (a Return must be generated)
const MAX_BB_COUNT: usize = 50;
/// Max. number of BB in a function before giving up this function
const MAX_BB_COUNT_HARD: usize = 100;
/// Max. number of functions in the program Call generator stops being a possible candidate
const MAX_FN_COUNT: usize = 20;
/// Max. number of arguments a function can have
const MAX_ARGS_COUNT: usize = 12;
/// Expected proportion of variables to be dumped
const VAR_DUMP_CHANCE: f32 = 0.5;

#[derive(Debug)]
pub enum SelectionError {
    Exhausted,
}

type Result<Node> = std::result::Result<Node, SelectionError>;

#[derive(Clone, Copy)]
struct Cursor {
    function: Function,
    basic_block: BasicBlock,
}

impl fmt::Debug for Cursor {
    fn fmt(&self, f: &mut fmt::Formatter<'_>) -> fmt::Result {
        f.write_fmt(format_args!(
            "{}:{}",
            self.function.identifier(),
            self.basic_block.identifier(),
        ))
    }
}

#[derive(Clone)]
pub struct SavedCtx {
    program: Program,
    pt: PlaceGraph,
    return_stack: Vec<Cursor>,
    cursor: Cursor,
}

pub struct GenerationCtx {
    rng: RefCell<Box<dyn RngCore>>,
    program: Program,
    tcx: Rc<TyCtxt>,
    ty_weights: TySelect,
    pt: PlaceGraph,
    return_stack: Vec<Cursor>,
    saved_ctx: Vec<SavedCtx>,
    cursor: Cursor,
}

// Operand
impl GenerationCtx {
    fn choose_operand(&self, tys: &[TyId], excluded: &Place) -> Result<Operand> {
        let operand: Result<Operand> = try {
            let (ppath, weights) = PlaceSelector::for_operand(self.tcx.clone())
                .except(excluded)
                .of_tys(tys)
                .into_weighted(&self.pt)
                .ok_or(SelectionError::Exhausted)?;
            self.make_choice_weighted(ppath.into_iter(), weights, |ppath| {
                if self.pt.ty(ppath.target_index()).is_copy(&self.tcx) {
                    Ok(Operand::Copy(ppath.to_place(&self.pt)))
                } else {
                    Ok(Operand::Move(ppath.to_place(&self.pt)))
                }
            })?
        };
        operand.or_else(|_| {
            let literalble: Vec<TyId> = tys
                .iter()
                .filter(|ty| <dyn RngCore>::is_literalble(**ty, &self.tcx))
                .copied()
                .collect();
            if literalble.is_empty() {
                Err(SelectionError::Exhausted)
            } else {
                let selected = literalble
                    .iter()
                    .choose(&mut *self.rng.borrow_mut())
                    .unwrap();
                let literal = self
                    .rng
                    .borrow_mut()
                    .gen_literal(*selected, &self.tcx)
                    .expect("can always generate a literal of a literalble type");
                Ok(Operand::Constant(literal))
            }
        })
    }
}

// Rvalue
impl GenerationCtx {
    /*
    Rvalue constaints:
    - Type matches with lhs
    - LHS and RHS do not alias
     */
    fn generate_use(&self, lhs: &Place) -> Result<Rvalue> {
        trace!(
            "generating use with {}: {}",
            lhs.serialize_value(&self.tcx),
            lhs.ty(self.current_decls(), &self.tcx).serialize(&self.tcx)
        );
        let operand = self.choose_operand(&[lhs.ty(self.current_decls(), &self.tcx)], lhs)?;
        Ok(Rvalue::Use(operand))
    }

    fn generate_unary_op(&self, lhs: &Place) -> Result<Rvalue> {
        use TyKind::*;
        use UnOp::*;
        let lhs_ty = lhs.ty(self.current_decls(), &self.tcx);
        let unops = match lhs_ty.kind(&self.tcx) {
            Int(_) => &[Neg, Not][..],
            Float(_) => &[Neg][..],
            Uint(_) | Bool => &[Not][..],
            _ => &[][..],
        };
        let rvalue = self.make_choice(unops.iter(), |unop| {
            let operand = self.choose_operand(&[lhs_ty], lhs)?;
            Ok(Rvalue::UnaryOp(*unop, operand))
        })?;
        Ok(rvalue)
    }

    fn generate_binary_op(&self, lhs: &Place) -> Result<Rvalue> {
        use BinOp::*;
        use TyKind::*;
        let lhs_ty = lhs.ty(self.current_decls(), &self.tcx);
        let binops = match lhs_ty.kind(&self.tcx) {
            Bool => &[BitAnd, BitOr, BitXor, Eq, Lt, Le, Ne, Ge, Gt][..],
            Float(_) => &[Add, Sub, Mul, Div, Rem][..],
            Int(_) => &[BitAnd, BitOr, BitXor, Add, Sub, Mul, Shl, Shr][..],
            Uint(_) => &[BitAnd, BitOr, BitXor, Add, Sub, Mul, Div, Rem, Shl, Shr][..],
            // RawPtr(..) => &[Offset],
            _ => &[][..],
        };
        let rvalue = self.make_choice(binops.iter(), |binop| {
            let (l, r) = match *binop {
                Div | Rem => {
                    // Avoid div/rem by zero
                    let l = self.choose_operand(&[lhs_ty], lhs)?;
                    let (ppath, weights) = PlaceSelector::for_non_zero(self.tcx.clone())
                        .of_ty(lhs_ty)
                        .except(lhs)
                        .into_weighted(&self.pt)
                        .ok_or(SelectionError::Exhausted)?;
                    let r = self.make_choice_weighted(ppath.into_iter(), weights, |ppath| {
                        Ok(Operand::Copy(ppath.to_place(&self.pt)))
                    });
                    let r = r.unwrap_or_else(|_| {
                        Operand::Constant(
                            self.rng
                                .borrow_mut()
                                .gen_literal_non_zero(lhs_ty, &self.tcx)
                                .expect("can generate literal"),
                        )
                    });
                    (l, r)
                }
                Add | Sub | Mul | BitXor | BitAnd | BitOr => {
                    // Both operand same type as lhs
                    let l = self.choose_operand(&[lhs_ty], lhs)?;
                    let r = self.choose_operand(&[lhs_ty], lhs)?;
                    // As the types are all integers or floats which are Copy, Move/Copy
                    // probably doesn't make much difference
                    (l, r)
                }
                Shl | Shr => {
                    // left operand same type as lhs, right can be uint or int
                    let l = self.choose_operand(&[lhs_ty], lhs)?;
                    // TODO: use a compile time concat
                    let r = self.choose_operand(
                        &[
                            TyCtxt::ISIZE,
                            TyCtxt::I8,
                            TyCtxt::I16,
                            TyCtxt::I32,
                            TyCtxt::I64,
                            TyCtxt::I128,
                            TyCtxt::USIZE,
                            TyCtxt::U8,
                            TyCtxt::U16,
                            TyCtxt::U32,
                            TyCtxt::U64,
                            TyCtxt::U128,
                        ],
                        lhs,
                    )?;
                    (l, r)
                }
                Eq | Ne | Lt | Le | Ge | Gt => {
                    // neither left or right operand needs to be the sme type as lhs
                    let tys = [
                        TyCtxt::BOOL,
                        TyCtxt::CHAR,
                        TyCtxt::ISIZE,
                        TyCtxt::I8,
                        TyCtxt::I16,
                        TyCtxt::I32,
                        TyCtxt::I64,
                        TyCtxt::I128,
                        TyCtxt::USIZE,
                        TyCtxt::U8,
                        TyCtxt::U16,
                        TyCtxt::U32,
                        TyCtxt::U64,
                        TyCtxt::U128,
                        TyCtxt::F32,
                        TyCtxt::F64,
                    ];
                    let l = self.choose_operand(&tys, lhs)?;
                    let r = self.choose_operand(&[l.ty(self.current_decls(), &self.tcx)], lhs)?;
                    (l, r)
                }
                Offset => {
                    let TyKind::RawPtr(_, lhs_mutability) = lhs_ty.kind(&self.tcx) else {
                        unreachable!("lhs is a ptr");
                    };
                    let tys: Vec<TyId> = self
                        .tcx
                        .iter_enumerated()
                        .filter_map(|(ty, kind)| matches!(kind, TyKind::RawPtr(_, mutability) if *mutability == *lhs_mutability).then_some(ty))
                        .collect();
                    let l = self.choose_operand(&tys, lhs)?;
                    let r = self.choose_operand(&[TyCtxt::ISIZE], lhs)?;
                    (l, r)
                }
            };
            Ok(Rvalue::BinaryOp(*binop, l, r))
        })?;
        Ok(rvalue)
    }

    fn generate_checked_binary_op(&self, lhs: &Place) -> Result<Rvalue> {
        use BinOp::*;
        use TyKind::*;
        let lhs_ty = lhs.ty(self.current_decls(), &self.tcx);

        if let Some([ret, TyCtxt::BOOL]) = lhs_ty.tuple_elems(&self.tcx) {
            let bin_ops = match ret.kind(&self.tcx) {
                Uint(_) | Int(_) => &[Add, Sub, Mul][..],
                _ => &[][..],
            };
            let rvalue = self.make_choice(bin_ops.iter(), |bin_op| {
                let (l, r) = match *bin_op {
                    Add | Sub | Mul => {
                        // Both operand same type as lhs
                        let l = self.choose_operand(&[*ret], lhs)?;
                        let r = self.choose_operand(&[*ret], lhs)?;
                        // As the types are all integers or floats which are Copy, Move/Copy
                        // probably doesn't make much difference
                        (l, r)
                    }
                    _ => unreachable!(),
                };
                Ok(Rvalue::CheckedBinaryOp(*bin_op, l, r))
            })?;
            Ok(rvalue)
        } else {
            Err(SelectionError::Exhausted)
        }
    }

    fn generate_cast(&self, lhs: &Place) -> Result<Rvalue> {
        let target_ty = lhs.ty(self.current_decls(), &self.tcx);
        let source_tys = match target_ty.kind(&self.tcx) {
            // TODO: no int to ptr cast for now
            TyKind::Int(..) | TyKind::Uint(..) => &[
                TyCtxt::ISIZE,
                TyCtxt::I8,
                TyCtxt::I16,
                TyCtxt::I32,
                TyCtxt::I64,
                TyCtxt::I128,
                TyCtxt::USIZE,
                TyCtxt::U8,
                TyCtxt::U16,
                TyCtxt::U32,
                TyCtxt::U64,
                TyCtxt::U128,
                TyCtxt::F32,
                TyCtxt::F64,
                TyCtxt::CHAR,
                TyCtxt::BOOL,
            ][..],
            TyKind::Float(..) => &[
                TyCtxt::ISIZE,
                TyCtxt::I8,
                TyCtxt::I16,
                TyCtxt::I32,
                TyCtxt::I64,
                TyCtxt::I128,
                TyCtxt::USIZE,
                TyCtxt::U8,
                TyCtxt::U16,
                TyCtxt::U32,
                TyCtxt::U64,
                TyCtxt::U128,
                TyCtxt::F32,
                TyCtxt::F64,
            ][..],
            _ => &[][..],
        };
        let rvalue = self.make_choice(
            // XXX: remove the filter once https://github.com/rust-lang/rust/pull/109160 is merged
            source_tys.iter().filter(|ty| **ty != target_ty),
            |source_ty| {
                let source = self.choose_operand(&[*source_ty], lhs)?;
                Ok(Rvalue::Cast(source, target_ty))
            },
        )?;
        Ok(rvalue)
    }

    fn generate_address_of(&self, lhs: &Place) -> Result<Rvalue> {
        let target_ty = lhs.ty(self.current_decls(), &self.tcx);
        let (source_ty, mutability) = match target_ty.kind(&self.tcx) {
            TyKind::RawPtr(ty, mutability) => (ty, mutability),
            _ => return Err(SelectionError::Exhausted),
        };
        let (candidates, weights) = PlaceSelector::for_pointee(self.tcx.clone(), true)
            .of_ty(*source_ty)
            .except(lhs)
            .into_weighted(&self.pt)
            .ok_or(SelectionError::Exhausted)?;
        self.make_choice_weighted(candidates.into_iter(), weights, |ppath| {
            Ok(Rvalue::AddressOf(*mutability, ppath.to_place(&self.pt)))
        })
    }

    fn generate_ref(&self, lhs: &Place) -> Result<Rvalue> {
        let target_ty = lhs.ty(self.current_decls(), &self.tcx);
        let (source_ty, mutability) = match target_ty.kind(&self.tcx) {
            TyKind::Ref(ty, mutability) => (ty, mutability),
            _ => return Err(SelectionError::Exhausted),
        };
        let mut selector = PlaceSelector::for_pointee(self.tcx.clone(), false)
            .of_ty(*source_ty)
            .except(lhs);
        if let Some(_) = self.pt.pointee(lhs.to_place_index(&self.pt).unwrap()) {
            // The MIR linter doesn't like it if we do x = &(*x)
            selector = selector.except(lhs.clone().project(ProjectionElem::Deref));
        }
        let (candidates, weights) = selector
            .into_weighted(&self.pt)
            .ok_or(SelectionError::Exhausted)?;
        self.make_choice_weighted(candidates.into_iter(), weights, |ppath| {
            Ok(Rvalue::Ref(*mutability, ppath.to_place(&self.pt)))
        })
    }

    fn generate_aggregate(&self, lhs: &Place) -> Result<Rvalue> {
        let target_ty = lhs.ty(self.current_decls(), &self.tcx);
        let agg = match target_ty.kind(&self.tcx) {
            TyKind::Tuple(tys) => {
                let ops: Vec<Operand> = tys
                    .iter()
                    .map(|ty| self.choose_operand(&[*ty], lhs))
                    .collect::<Result<Vec<Operand>>>()?;
                Rvalue::Aggregate(AggregateKind::Tuple, IndexVec::from_vec(ops))
            }
            TyKind::Array(ty, len) => {
                let ops: Vec<Operand> = (0..*len)
                    .map(|_| self.choose_operand(&[*ty], lhs))
                    .collect::<Result<Vec<Operand>>>()?;
                Rvalue::Aggregate(AggregateKind::Array(*ty), IndexVec::from_vec(ops))
            }
            TyKind::Adt(adt) => {
                let variant = if adt.is_enum() {
                    let variant = self.rng.borrow_mut().gen_range(0..adt.variants.len());
                    VariantIdx::new(variant)
                } else {
                    VariantIdx::new(0)
                };
                let fields = &adt.variants[variant].fields;
                let mut agg = IndexVec::new();
                for (fid, ty) in fields.iter_enumerated() {
                    let op = self.choose_operand(&[*ty], lhs)?;
                    let new_fid = agg.push(op);
                    assert_eq!(fid, new_fid);
                }
                Rvalue::Aggregate(AggregateKind::Adt(target_ty, variant), agg)
            }
            TyKind::Unit => Rvalue::Aggregate(AggregateKind::Tuple, IndexVec::new()),
            _ => return Err(SelectionError::Exhausted),
        };
        Ok(agg)
    }

    // fn generate_len(&self, cur_stmt: &mut Statement) -> Result<()> {
    //     todo!()
    // }

    // fn generate_retag(&self, cur_stmt: &mut Statement) -> Result<()> {
    //     todo!()
    // }

    // fn generate_discriminant(&self, cur_stmt: &mut Statement) -> Result<()> {
    //     todo!()
    // }

    fn generate_rvalue(&self, lhs: &Place) -> Result<Rvalue> {
        let choices_and_weights: Vec<(fn(&GenerationCtx, &Place) -> Result<Rvalue>, usize)> = vec![
            (Self::generate_use, 1),
            (Self::generate_unary_op, 1),
            (Self::generate_binary_op, 2),
            (Self::generate_checked_binary_op, 2),
            (Self::generate_cast, 1),
            (Self::generate_address_of, 4),
            (Self::generate_ref, 4),
            (Self::generate_aggregate, 2),
        ];

        let (choices, weights): (
            Vec<fn(&GenerationCtx, &Place) -> Result<Rvalue>>,
            Vec<usize>,
        ) = choices_and_weights.into_iter().unzip();

        self.make_choice_weighted(
            choices.into_iter(),
            WeightedIndex::new(weights).expect("weights are valid"),
            |f| f(self, lhs),
        )
    }
}

// Statement
impl GenerationCtx {
    fn generate_assign(&self) -> Result<Statement> {
        let (lhs_choices, weights) = PlaceSelector::for_lhs(self.tcx.clone())
            .into_weighted(&self.pt)
            .ok_or(SelectionError::Exhausted)?;

        self.make_choice_weighted(lhs_choices.into_iter(), weights, |ppath| {
            let lhs = ppath.to_place(&self.pt);
            trace!(
                "generating an assignment statement with lhs {}: {}",
                lhs.serialize_place(&self.tcx),
                lhs.ty(self.current_decls(), &self.tcx).serialize(&self.tcx)
            );

            let statement = Statement::Assign(lhs.clone(), self.generate_rvalue(&lhs)?);
            Ok(statement)
        })
    }

    // Hack to take &self
    fn generate_new_var(&self) -> Result<Statement> {
        Ok(Statement::Nop)
    }

    fn declare_new_var(&mut self, mutability: Mutability, ty: TyId) -> Local {
        let local = self.current_fn_mut().declare_new_var(mutability, ty);
        trace!(
            "generated new var {}: {}",
            local.identifier(),
            ty.serialize(&self.tcx)
        );
        self.pt.allocate_local(local, ty);
        local
    }

    fn generate_storage_live(&self) -> Result<Statement> {
        let local = self
            .current_decls()
            .indices()
            .filter(|local| !self.pt.is_place_live(local))
            .choose(&mut *self.rng.borrow_mut())
            .ok_or(SelectionError::Exhausted)?;
        Ok(Statement::StorageLive(local))
    }

    fn generate_storage_dead(&self) -> Result<Statement> {
        let local = self
            .current_decls()
            .indices()
            .filter(|local| self.pt.is_place_live(local))
            .choose(&mut *self.rng.borrow_mut())
            .ok_or(SelectionError::Exhausted)?;
        Ok(Statement::StorageDead(local))
    }

    fn generate_deinit(&self) -> Result<Statement> {
        let place = PlaceSelector::for_operand(self.tcx.clone())
            .into_iter_place(&self.pt)
            .choose(&mut *self.rng.borrow_mut())
            .ok_or(SelectionError::Exhausted)?;
        Ok(Statement::Deinit(place))
    }

    fn generate_set_discriminant(&self) -> Result<Statement> {
        let enum_tys: Vec<TyId> = self
            .tcx
            .iter_enumerated()
            .filter_map(|(ty, kind)| kind.is_enum().then_some(ty))
            .collect();
        let (choices, weights) = PlaceSelector::for_set_discriminant(self.tcx.clone())
            .of_tys(&enum_tys)
            .into_weighted(&self.pt)
            .ok_or(SelectionError::Exhausted)?;

        self.make_choice_weighted(choices.into_iter(), weights, |ppath| {
            let place = ppath.to_place(&self.pt);
            trace!(
                "generating a set discriminant statement with place {}",
                place.serialize_place(&self.tcx),
            );

            let TyKind::Adt(adt) = self.tcx.kind(self.pt.ty(ppath.target_index())) else {
                panic!("not an enum type")
            };

            let variant_count = adt.variants.len() as u32;
            let discr = self.rng.borrow_mut().gen_range(0..variant_count);
            let statement = Statement::SetDiscriminant(place.clone(), discr);
            Ok(statement)
        })
    }

    fn choose_statement(&mut self) {
        let choices_and_weights: Vec<(fn(&GenerationCtx) -> Result<Statement>, usize)> = vec![
            (Self::generate_assign, 20),
            (Self::generate_new_var, 4),
            // Not generating SetDiscriminant for now due to niche checks
            // (Self::generate_set_discriminant, 1),
            // (Self::generate_deinit, 1),
            // (Self::generate_storage_live, 5),
            // (Self::generate_storage_dead, 2),
        ];

        let (choices, weights): (Vec<fn(&GenerationCtx) -> Result<Statement>>, Vec<usize>) =
            choices_and_weights.into_iter().unzip();

        let statement = self
            .make_choice_weighted(
                choices.into_iter(),
                WeightedIndex::new(weights).expect("weights are valid"),
                |f| f(self),
            )
            .expect("deadend");

        // We're generating a new var
        if matches!(statement, Statement::Nop) {
            let ty = self
                .ty_weights
                .choose_ty(&mut *self.rng.borrow_mut(), &self.tcx);
            self.declare_new_var(Mutability::Mut, ty);
        }

        if !matches!(statement, Statement::Nop) {
            trace!("generated {}", statement.serialize(&self.tcx));
        }
        self.post_generation(&statement);
        self.current_bb_mut().insert_statement(statement);
    }
}

enum TerminatorParams {
    Goto,
    SwitchInt {
        discriminator: Place,
        discriminator_value: Literal,
    },
    Call {
        args: Vec<Operand>,
        return_place: Place,
    },
    IntrinsicCall {
        callee: Callee,
        args: Vec<Operand>,
        return_place: Place,
    },
}
// Terminator
impl GenerationCtx {
    fn enter_bb(&mut self, bb: BasicBlock) {
        self.cursor.basic_block = bb;
    }

    fn generate_goto_params(&self) -> Result<TerminatorParams> {
        Ok(TerminatorParams::Goto)
    }

    fn add_goto(&mut self) {
        let bb = self.add_new_bb();

        self.current_bb_mut()
            .set_terminator(Terminator::Goto { target: bb });
        self.enter_bb(bb);
    }

    // Produce count number of "decoy" BasicBlocks that will never be
    // actually taken. Return value will contain a mix of existing and new BBs
    // filled with random statements.
    fn decoy_bbs(&mut self, count: usize) -> Vec<BasicBlock> {
        // FIXME: -1 because we can't name the first BB, but custom_mir
        // should allow it
        // -1 to avoid the current bb
        let available = self.current_fn().basic_blocks.len().saturating_sub(2);

        let pick_from_existing = self.rng.get_mut().gen_range(0..=cmp::min(available, count));
        let new = count - pick_from_existing;

        let mut picked = self
            .current_fn()
            .basic_blocks
            .indices()
            .skip(1) // avoid the unnamable first bb
            .filter(|&bb| bb != self.cursor.basic_block)
            .choose_multiple(self.rng.get_mut(), pick_from_existing);
        assert_eq!(picked.len(), pick_from_existing);

        let copies = self
            .current_fn()
            .basic_blocks
            .indices()
            .skip(1) // avoid the unnamable first bb
            .rev()
            .skip(1) // avoid the current bb
            .choose_multiple(self.rng.get_mut(), new);

        for i in 0..new {
            let new_bb = self.add_new_bb();
            if let Some(copied_bb) = copies.get(i) {
                assert!(!matches!(
                    self.current_fn().basic_blocks[*copied_bb].terminator(),
                    Terminator::Hole
                ));
                self.current_fn_mut().basic_blocks[new_bb] =
                    self.current_fn().basic_blocks[*copied_bb].clone();
            } else {
                self.current_fn_mut().basic_blocks[new_bb].set_terminator(Terminator::Return);
            }
            picked.push(new_bb);
        }

        picked
    }

    fn generate_switch_int_params(&self) -> Result<TerminatorParams> {
        trace!("generating a SwitchInt terminator");
        let (places, weights) = PlaceSelector::for_known_val(self.tcx.clone())
            .of_tys(&[
                TyCtxt::ISIZE,
                TyCtxt::I8,
                TyCtxt::I16,
                TyCtxt::I32,
                TyCtxt::I64,
                TyCtxt::I128,
                TyCtxt::USIZE,
                TyCtxt::U8,
                TyCtxt::U16,
                TyCtxt::U32,
                TyCtxt::U64,
                TyCtxt::U128,
                // Ty::Char,
                // Ty::Bool,
            ])
            .into_weighted(&self.pt)
            .ok_or(SelectionError::Exhausted)?;

        let (place, place_val) =
            self.make_choice_weighted(places.into_iter(), weights, |ppath| {
                let val = self.pt.known_val(ppath.target_index()).expect("has_value");
                Ok((ppath.to_place(&self.pt), *val))
            })?;

        return Ok(TerminatorParams::SwitchInt {
            discriminator: place,
            discriminator_value: place_val,
        });
    }

    fn add_switch_int(&mut self, discr: Place, discr_val: Literal) {
        let decoy_count = self.rng.get_mut().gen_range(1..=MAX_SWITCH_TARGETS);
        let mut targets = self.decoy_bbs(decoy_count);
        let otherwise = targets.pop().unwrap();

        let target_bb = self.add_new_bb();
        targets.push(target_bb);
        let target_discr = match discr_val {
            Literal::Uint(i, _) => i,
            Literal::Int(i, _) => i as u128,
            // Literal::Bool(b) => b as u128,
            // Literal::Char(c) => c as u128,
            _ => unreachable!("invalid switchint discriminant"),
        };

        let branches: Vec<(u128, BasicBlock)> = targets
            .iter()
            .enumerate()
            .filter_map(|(i, &bb)| {
                if bb == target_bb {
                    Some((target_discr, bb))
                } else if i as u128 == target_discr {
                    // Prevent duplicate
                    None
                } else {
                    Some((i as u128, bb))
                }
            })
            .collect();

        let term = Terminator::SwitchInt {
            discr: Operand::Copy(discr),
            targets: SwitchTargets {
                branches,
                otherwise,
            },
        };

        self.current_bb_mut().set_terminator(term);
        self.enter_bb(target_bb);
    }

    fn generate_call_params(&self) -> Result<TerminatorParams> {
        trace!("generating a Call terminator to {:?}", self.cursor);
        let (return_places, weights) = PlaceSelector::for_return_place(self.tcx.clone())
            .into_weighted(&self.pt)
            .ok_or(SelectionError::Exhausted)?;

        let return_place =
            self.make_choice_weighted(return_places.into_iter(), weights, |ppath| {
                Result::Ok(ppath.to_place(&self.pt))
            })?;

        // TODO: if return place has a ref, don't generate 0 argument as this can never be valid
        let args_count = self.rng.borrow_mut().gen_range(0..=MAX_ARGS_COUNT);
        let mut selector = PlaceSelector::for_argument(self.tcx.clone())
            .having_moved(return_place.to_place_index(&self.pt).unwrap());
        let mut args = vec![];
        for _ in 0..args_count {
            let (places, weights) = selector
                .clone()
                .into_weighted(&self.pt)
                .ok_or(SelectionError::Exhausted)?;
            let arg = self.make_choice_weighted(places.into_iter(), weights, |ppath| {
                let place = ppath.to_place(&self.pt);
                let pidx = ppath.target_index();
                let ty = self.pt.ty(pidx);

                let refs = self.pt.refs_in(pidx);
                for r in refs {
                    selector = selector.clone().having_refed(r);
                }

                // If already chosen arguments contain a reference to this, then
                // this must be copy. Non-copy type referenced by already chosen
                // arguments are filtered out by PlaceSelector.
                if args
                    .iter()
                    .filter_map(Operand::place)
                    .any(|p| self.pt.contains_ref_to(p, pidx))
                {
                    assert!(ty.is_copy(&self.tcx));
                    Ok(Operand::Copy(place))
                } else if ty.is_copy(&self.tcx) {
                    Ok(Operand::Copy(place))
                } else {
                    selector = selector.clone().having_moved(pidx);
                    Ok(Operand::Move(place))
                }
            })?;
            args.push(arg);
        }
        return Ok(TerminatorParams::Call { args, return_place });
    }

    fn add_call(&mut self, args: Vec<Operand>, return_place: Place) {
        self.save_ctx();
        self.pt
            .place_written(&return_place, self.pt.accessing_tag(&return_place));
        let target_bb = self.add_new_bb();
        self.return_stack.push(Cursor {
            function: self.cursor.function,
            basic_block: target_bb,
        });

        let public = self.rng.get_mut().gen_bool(0.5);

        // We don't know the name of the new function here, so we save the current cursor and write the terminator after frame switch
        let caller_cursor = self.cursor;
        let new_fn = self.enter_new_fn(&args, &return_place, public);
        self.program.functions[caller_cursor.function].basic_blocks[caller_cursor.basic_block]
            .set_terminator(Terminator::Call {
                callee: Callee::Generated(new_fn),
                destination: return_place,
                target: target_bb,
                args,
            });

        trace!("generated a Call terminator");
    }

    fn generate_intrinsic_call_params(&self) -> Result<TerminatorParams> {
        let (return_places, weights) = PlaceSelector::for_lhs(self.tcx.clone())
            .into_weighted(&self.pt)
            .ok_or(SelectionError::Exhausted)?;

        let return_place = self.make_choice_weighted(
            return_places.into_iter(),
            weights,
            |ppath: crate::pgraph::PlacePath| Result::Ok(ppath.to_place(&self.pt)),
        )?;

        let (callee, args) = self.choose_intrinsic(&return_place)?;
        Ok(TerminatorParams::IntrinsicCall {
            callee,
            args,
            return_place,
        })
    }

    fn add_intrinsic_call(&mut self, callee: Callee, args: Vec<Operand>, return_place: Place) {
        let ret = return_place.to_place_index(&self.pt).expect("place exists");
        let arg_places: Vec<PlaceOperand> = args
            .iter()
            .map(|op| PlaceOperand::from_operand(op, &self.pt))
            .collect();

        self.pt.mark_place_init(ret);
        self.pt
            .place_written(&return_place, self.pt.accessing_tag(&return_place));
        let Callee::Intrinsic(intrinsic_name) = callee else {
            panic!("callee is intrinsic");
        };

        if intrinsic_name == ArithOffset.name() {
            let PlaceOperand::Copy(ptr) = arg_places[0] else {
                unreachable!("first operand is pointer");
            };

            let lit = match arg_places[1] {
                PlaceOperand::Copy(p) | PlaceOperand::Move(p) => {
                    *self.pt.known_val(p).expect("has known value")
                }
                PlaceOperand::Constant(lit) => lit,
            };

            let Literal::Int(offset, IntTy::Isize) = lit else {
                panic!("incorrect offset type");
            };
            let offset = offset as isize;

            self.pt.copy_place(ret, ptr);
            self.pt.offset_ptr(ret, offset);
        } else if intrinsic_name == Transmute.name() {
            if let PlaceOperand::Copy(src) | PlaceOperand::Move(src) = arg_places[0] {
                self.pt.transmute_place(ret, src)
            }
        }

        for op in arg_places {
            if let PlaceOperand::Move(p) = op {
                self.pt.mark_place_moved(p);
            }
        }

        self.pt.assign_literal(ret, None);

        let bb = self.add_new_bb();
        self.current_bb_mut().set_terminator(Terminator::Call {
            callee,
            destination: return_place,
            target: bb,
            args,
        });
        self.enter_bb(bb);
    }

    // Generate a Return terminator, returns false if it's being
    // generated in fn0
    fn add_return(&mut self) -> bool {
        trace!("generating a Return terminator to {:?}", self.cursor);
        debug_assert!(self.pt.can_return());

        self.insert_dump_var_gadget();

        self.current_bb_mut().set_terminator(Terminator::Return);
        // If we reach this point, we have succesfully generated the current function.
        // The context saved when we generated the call is no longer needed
        self.saved_ctx.pop();
        self.exit_fn()
    }

    /// Terminates the current BB, and moves the generation context to the new BB
    fn choose_terminator(&mut self) -> bool {
        assert!(matches!(self.current_bb().terminator(), Terminator::Hole));
        if self.pt.can_return() {
            if Place::RETURN_SLOT.complexity(&self.pt) > 10
                || self.current_fn().basic_blocks.len() >= MAX_BB_COUNT
            {
                return self.add_return();
            }
        }

        let choices_and_weights: Vec<(fn(&GenerationCtx) -> Result<TerminatorParams>, usize)> = vec![
            (Self::generate_goto_params, 20),
            (Self::generate_switch_int_params, 20),
            (Self::generate_intrinsic_call_params, 20),
            (
                Self::generate_call_params,
                MAX_FN_COUNT.saturating_sub(self.program.functions.len()),
            ),
        ];
        let (choices, weights): (
            Vec<fn(&GenerationCtx) -> Result<TerminatorParams>>,
            Vec<usize>,
        ) = choices_and_weights.into_iter().unzip();

        let weights = WeightedIndex::new(weights).expect("weights are valid");
        let params = self
            .make_choice_weighted(choices.into_iter(), weights, |f| f(&self))
            .expect("deadend");
        match params {
            TerminatorParams::Goto => self.add_goto(),
            TerminatorParams::Call { args, return_place } => self.add_call(args, return_place),
            TerminatorParams::IntrinsicCall {
                callee,
                args,
                return_place,
            } => self.add_intrinsic_call(callee, args, return_place),
            TerminatorParams::SwitchInt {
                discriminator,
                discriminator_value,
            } => self.add_switch_int(discriminator, discriminator_value),
        }
        true
    }

    fn insert_dump_var_gadget(&mut self) {
        let unit = self.declare_new_var(Mutability::Not, TyCtxt::UNIT);
        let unit2 = self.declare_new_var(Mutability::Not, TyCtxt::UNIT);

        let dumpable: Vec<Local> = self
            .current_fn()
            .args_decl_iter()
            .chain(self.current_fn().vars_decl_iter())
            .filter_map(|(local, decl)| {
                (decl.ty.hashable(&self.tcx) && self.pt.is_place_init(local)).then_some(local)
            })
            .collect();
        let dump_count = (dumpable.len() as f32 * VAR_DUMP_CHANCE) as usize;
        // TODO: weight this?
        let dumpped: Vec<Local> = dumpable
            .choose_multiple(self.rng.get_mut(), dump_count)
            .copied()
            .collect();

        let new_bb = self.add_new_bb();
        self.current_bb_mut()
            .set_terminator(Terminator::Goto { target: new_bb });
        self.enter_bb(new_bb);

        for vars in dumpped.chunks(Program::DUMPER_ARITY) {
            let new_bb = self.add_new_bb();

            let args = if self.program.var_dumper == VarDumper::StdVarDumper || self.program.var_dumper == VarDumper::PrintfVarDumper{
                let mut args = Vec::with_capacity(1 + Program::DUMPER_ARITY * 2);
                args.push(Operand::Constant(
                    self.cursor.function.index().try_into().unwrap(),
                ));
                for var in vars {
                    args.push(Operand::Constant(var.index().try_into().unwrap()));
                    args.push(Operand::Move(Place::from_local(*var)));
                }

                while args.len() < 1 + Program::DUMPER_ARITY * 2 {
                    args.push(Operand::Constant(unit2.index().try_into().unwrap()));
                    args.push(Operand::Copy(Place::from_local(unit2)));
                }
                args
            } else {
                let mut args = Vec::with_capacity(Program::DUMPER_ARITY);
                for var in vars {
                    args.push(Operand::Move(Place::from_local(*var)));
                }

                while args.len() < Program::DUMPER_ARITY {
                    args.push(Operand::Copy(Place::from_local(unit2)));
                }
                args
            };
            self.current_bb_mut().set_terminator(Terminator::Call {
                callee: Program::DUMPER_CALL,
                destination: Place::from_local(unit),
                target: new_bb,
                args,
            });
            self.enter_bb(new_bb);
        }
    }
}

// Frame controls
impl GenerationCtx {
    // save_ctx should be called before generating a Call terminator. If the
    // target function ended up being too long, we give up and restore context
    // to try generate another Call terminator
    fn save_ctx(&mut self) {
        self.saved_ctx.push(SavedCtx {
            program: self.program.clone(),
            pt: self.pt.clone(),
            return_stack: self.return_stack.clone(),
            cursor: self.cursor,
        });
    }

    // restore_ctx is called when the current function is too long.
    // We restore context to before the Call terminator is added,
    // and try to generate something else
    fn restore_ctx(&mut self) {
        let saved = self
            .saved_ctx
            .pop()
            .expect("has a saved ctx to restore from");
        self.program = saved.program;
        self.pt = saved.pt;
        self.return_stack = saved.return_stack;
        self.cursor = saved.cursor;
    }

    // Move generation context to an executed function
    fn enter_new_fn(&mut self, args: &[Operand], return_dest: &Place, public: bool) -> Function {
        let args_ty: Vec<TyId> = args
            .iter()
            .map(|arg| arg.ty(self.current_decls(), &self.tcx))
            .collect::<Vec<_>>();
        let return_ty = return_dest.ty(self.current_decls(), &self.tcx);
        let mut body = Body::new(&args_ty, return_ty, public);

        let starting_bb = body.new_basic_block(BasicBlockData::new());
        let new_fn = self.program.push_fn(body);

        trace!(
            "entering {}({}) -> {}",
            new_fn.identifier(),
            args_ty.as_slice().serialize(&self.tcx),
            return_ty.serialize(&self.tcx),
        );

        self.cursor = Cursor {
            function: new_fn,
            basic_block: starting_bb,
        };

        self.pt.enter_fn(
            &self.program.functions[self.cursor.function],
            args,
            return_dest,
        );
        new_fn
    }

    fn enter_fn0(&mut self, args_ty: &[TyId], return_ty: TyId, args: &[Literal]) {
        self.program.set_entry_args(args);
        let mut body = Body::new(args_ty, return_ty, true);

        let starting_bb = body.new_basic_block(BasicBlockData::new());
        let new_fn = self.program.push_fn(body);

        trace!(
            "entering {}({}) -> {}",
            new_fn.identifier(),
            args_ty.serialize(&self.tcx),
            return_ty.serialize(&self.tcx),
        );

        self.cursor = Cursor {
            function: new_fn,
            basic_block: starting_bb,
        };

        self.pt
            .enter_fn0(&self.program.functions[self.cursor.function]);
    }

    // Returns from the currnt function. Returns false if we're returning from
    // fn0. True otherwise
    fn exit_fn(&mut self) -> bool {
        let callee = self.cursor;
        if let Some(return_dest) = self.return_stack.pop() {
            trace!("leaving {:?} to {:?}", callee, return_dest);

            // Move cursor to the target bb in the call terminator
            self.cursor = return_dest;
            self.pt.exit_fn();
            true
        } else {
            // Returning back to main from fn0, stop generation
            false
        }
    }
}

impl GenerationCtx {
    pub fn make_choice_weighted<T, F, R>(
        &self,
        choices: impl Iterator<Item = T> + Clone,
        mut weights: WeightedIndex<Weight>,
        mut use_choice: F,
    ) -> Result<R>
    where
        F: FnMut(T) -> Result<R>,
        T: Clone,
    {
        loop {
            let i = weights.sample(&mut *self.rng.borrow_mut());
            let choice = choices.clone().nth(i).expect("choices not empty");
            let res = use_choice(choice.clone());
            match res {
                Ok(val) => return Ok(val),
                Err(_) => {
                    weights.update_weights(&[(i, &0)]).map_err(|err| {
                        assert_eq!(err, WeightedError::AllWeightsZero);
                        SelectionError::Exhausted
                    })?;
                }
            }
        }
    }

    fn make_choice<T, F, R>(
        &self,
        choices: impl Iterator<Item = T> + Clone,
        mut use_choice: F,
    ) -> Result<R>
    where
        F: FnMut(T) -> Result<R>,
        T: Clone,
    {
        let mut failed: Vec<usize> = vec![];
        loop {
            let (i, choice) = choices
                .clone()
                .enumerate()
                .filter(|(i, _)| !failed.contains(i))
                .choose(&mut *self.rng.borrow_mut())
                .ok_or(SelectionError::Exhausted)?;
            let res = use_choice(choice.clone());
            match res {
                Ok(val) => return Ok(val),
                Err(_) => {
                    failed.push(i);
                }
            }
        }
    }

<<<<<<< HEAD
    fn make_choice_mut<T, F, R>(
        &mut self,
        choices: impl Iterator<Item = T> + Clone,
        mut use_choice: F,
    ) -> Result<R>
    where
        F: FnMut(&mut Self, T) -> Result<R>,
        T: Clone,
    {
        let mut failed: Vec<usize> = vec![];
        loop {
            let (i, choice) = choices
                .clone()
                .enumerate()
                .filter(|(i, _)| !failed.contains(i))
                .choose(&mut *self.rng.borrow_mut())
                .ok_or(SelectionError::Exhausted)?;
            let res = use_choice(self, choice.clone());
            match res {
                Ok(val) => return Ok(val),
                Err(_) => {
                    failed.push(i);
                }
            }
        }
    }

    pub fn new(seed: u64, debug_dump: VarDumper) -> Self {
=======
    pub fn new(seed: u64, debug_dump: bool) -> Self {
>>>>>>> 350b556d
        let rng = RefCell::new(Box::new(rand::rngs::SmallRng::seed_from_u64(seed)));
        let tcx = Rc::new(seed_tys(&mut *rng.borrow_mut()));
        let ty_weights = TySelect::new(&tcx);
        // TODO: don't zero-initialize current_function and current_bb
        Self {
            rng,
            tcx: tcx.clone(),
            ty_weights,
            program: Program::new(debug_dump),
            pt: PlaceGraph::new(tcx.clone()),
            return_stack: vec![],
            cursor: Cursor {
                function: Function::new(0),
                basic_block: BasicBlock::new(0),
            },
            saved_ctx: vec![],
        }
    }

    fn add_new_bb(&mut self) -> BasicBlock {
        let new_bb = self.current_fn_mut().new_basic_block(BasicBlockData::new());
        trace!(
            "adding {} to {}",
            new_bb.identifier(),
            self.cursor.function.identifier()
        );
        new_bb
    }

    pub fn current_fn(&self) -> &Body {
        &self.program.functions[self.cursor.function]
    }

    pub fn current_fn_mut(&mut self) -> &mut Body {
        &mut self.program.functions[self.cursor.function]
    }

    pub fn current_bb(&mut self) -> &BasicBlockData {
        &self.program.functions[self.cursor.function].basic_blocks[self.cursor.basic_block]
    }

    pub fn current_bb_mut(&mut self) -> &mut BasicBlockData {
        &mut self.program.functions[self.cursor.function].basic_blocks[self.cursor.basic_block]
    }

    pub fn current_decls(&self) -> &LocalDecls {
        &self.current_fn().local_decls
    }

    fn generate_fn0(&mut self) {
        self.save_ctx();
        let args_count = self.rng.get_mut().gen_range(0..=MAX_ARGS_COUNT);
        let arg_tys: Vec<TyId> = self
            .tcx
            .indices()
            .filter(|ty| <dyn RngCore>::is_literalble(*ty, &self.tcx))
            .choose_multiple(&mut *self.rng.borrow_mut(), args_count);
        let arg_literals: Vec<Literal> = arg_tys
            .iter()
            .map(|ty| {
                self.rng
                    .borrow_mut()
                    .gen_literal(*ty, &self.tcx)
                    .expect("ty is literable")
            })
            .collect();

        // Return type of fn0 cannot contain reference
        let return_ty = loop {
            let candidate = self
                .ty_weights
                .choose_ty(&mut *self.rng.borrow_mut(), &self.tcx);
            if !candidate.contains(&self.tcx, |tcx, ty| ty.is_ref(tcx)) {
                break candidate;
            }
        };
        self.enter_fn0(&arg_tys, return_ty, &arg_literals);
    }

    pub fn generate(mut self) -> (Program, TyCtxt) {
        self.generate_fn0();

        // Main loop
        loop {
            let statement_count = self.rng.get_mut().gen_range(1..=BB_MAX_LEN);
            trace!("Generating a bb with {statement_count} statements");
            for _ in 0..statement_count {
                self.choose_statement();
            }
            if !self.choose_terminator() {
                break;
            }
            if self.current_fn().basic_blocks.len() >= MAX_BB_COUNT_HARD {
                debug!(
                    "{} -> {} is too long, retrying",
                    self.cursor.function.identifier(),
                    self.current_fn().return_ty().serialize(&self.tcx),
                );
                if self.cursor.function.index() == 0 {
                    self.restore_ctx();
                    self.generate_fn0();
                } else {
                    self.restore_ctx();
                    if !self.choose_terminator() {
                        break;
                    }
                }
            }
        }

        // Remove the Rc to self.tcx, so we can own it
        drop(self.pt);

        (self.program, Rc::into_inner(self.tcx).unwrap())
    }

    fn post_generation(&mut self, stmt: &Statement) {
        // We must evaluate the places first before updating any PlaceGraph state,
        // as the updates may affect projections
        let mut actions: Vec<Box<dyn FnOnce(&mut PlaceGraph)>> = vec![];
        {
            match stmt {
                Statement::Assign(lhs, rvalue) => {
                    let lhs = lhs.to_place_index(&self.pt).unwrap();
                    actions.push(Box::new(move |pt| {
                        pt.mark_place_init(lhs);
                    }));
                    match rvalue {
                        Rvalue::AddressOf(_, referent) | Rvalue::Ref(_, referent) => {
                            let referent = referent.to_place_index(&self.pt).unwrap();
                            actions.push(Box::new(move |pt| {
                                pt.set_ref(lhs, referent, None);
                            }));
                        }
                        _ => {
                            let new_df = rvalue.complexity(&self.pt);
                            actions.push(Box::new(move |pt| {
                                pt.update_complexity(lhs, new_df);
                            }));
                        }
                    }
                }
                Statement::StorageLive(local) => {
                    let local = *local;
                    let ty = self.current_decls()[local].ty;
                    actions.push(Box::new(move |pt| {
                        pt.allocate_local(local, ty);
                    }));
                }
                Statement::StorageDead(local) => {
                    let local = *local;
                    actions.push(Box::new(move |pt| pt.deallocate_local(local)));
                }
                Statement::Deinit(place) => {
                    let place = place.to_place_index(&self.pt).unwrap();
                    actions.push(Box::new(move |pt| pt.mark_place_uninit(place)));
                }
                Statement::SetDiscriminant(place, discr) => {
                    let place = place.to_place_index(&self.pt).unwrap();
                    actions.push(Box::new(move |pt| {
                        pt.assign_discriminant(place, Some(VariantIdx::new(*discr as usize)))
                    }));
                }
                Statement::Nop => {}
                Statement::Retag(_) => todo!(),
            }
            // Copies & literals
            // One of copy, literal assignment or literal deletion must happen
            if let Statement::Assign(lhs, rvalue) = stmt {
                let lhs = lhs.to_place_index(&self.pt).unwrap();
                match rvalue {
                    Rvalue::Use(op) => match op {
                        Operand::Copy(rhs) | Operand::Move(rhs) => {
                            let rhs = rhs.to_place_index(&self.pt).unwrap();
                            actions.push(Box::new(move |pt| {
                                pt.copy_place(lhs, rhs);
                            }));
                        }
                        Operand::Constant(lit) => {
                            actions.push(Box::new(move |pt| {
                                pt.assign_literal(lhs, Some(*lit));
                            }));
                        }
                    },
                    agg @ Rvalue::Aggregate(agg_kind, ..) => {
                        if self.pt.ty(lhs).kind(&self.tcx).is_enum() {
                            let AggregateKind::Adt(_, vid) = agg_kind else {
                                panic!("agg kind is not an adt");
                            };
                            actions.push(Box::new(move |pt| {
                                pt.assign_discriminant(lhs, Some(*vid));
                            }))
                        }
                        for (target, op) in self.aggregate_places(lhs, agg) {
                            match op {
                                Operand::Copy(rhs) | Operand::Move(rhs) => {
                                    let rhs = rhs.to_place_index(&self.pt).unwrap();
                                    actions.push(Box::new(move |pt| {
                                        pt.copy_place(target, rhs);
                                    }));
                                }
                                Operand::Constant(lit) => {
                                    actions.push(Box::new(move |pt| {
                                        pt.assign_literal(target, Some(*lit));
                                    }));
                                }
                            }
                        }
                    }
                    _ => actions.push(Box::new(move |pt| {
                        pt.assign_literal(lhs, None);
                    })),
                }
            }
            // Moves
            if let Statement::Assign(lhs, rvalue) = stmt {
                match rvalue {
                    Rvalue::Use(Operand::Move(o))
                    | Rvalue::UnaryOp(_, Operand::Move(o))
                    | Rvalue::BinaryOp(_, Operand::Move(o), _)
                    | Rvalue::BinaryOp(_, _, Operand::Move(o))
                    | Rvalue::Cast(Operand::Move(o), _)
                    | Rvalue::CheckedBinaryOp(_, Operand::Move(o), _)
                    | Rvalue::CheckedBinaryOp(_, _, Operand::Move(o)) => {
                        let pidx = o.to_place_index(&self.pt).unwrap();
                        actions.push(Box::new(move |pt| {
                            pt.mark_place_moved(pidx);
                        }));
                    }
                    agg @ Rvalue::Aggregate(..) => {
                        // FIXME: we don't actually need projections from lhs here
                        let lhs = lhs.to_place_index(&self.pt).unwrap();
                        for (_, op) in self.aggregate_places(lhs, agg) {
                            if let Operand::Move(o) = op {
                                let pidx = o.to_place_index(&self.pt).unwrap();
                                actions.push(Box::new(move |pt| {
                                    pt.mark_place_moved(pidx);
                                }));
                            }
                        }
                    }
                    _ => {}
                }
            }
            // Ref invalidations
            match stmt {
                Statement::Assign(place, _)
                | Statement::Deinit(place)
                | Statement::SetDiscriminant(place, _) => actions.push(Box::new(move |pt| {
                    pt.place_written(place, pt.accessing_tag(place));
                })),
                Statement::StorageLive(_) => {}
                Statement::StorageDead(_) => {}
                Statement::Retag(_) => todo!(),
                Statement::Nop => {}
            }
        }
        for action in actions {
            action(&mut self.pt);
        }
    }

    fn aggregate_places<'a>(
        &self,
        root: PlaceIndex,
        agg: &'a Rvalue,
    ) -> Vec<(PlaceIndex, &'a Operand)> {
        let Rvalue::Aggregate(kind, vals) = agg else {
            panic!("not an aggregate")
        };

        vals.iter_enumerated()
            .map(|(fid, operand)| {
                let proj_elem = match kind {
                    AggregateKind::Array(..) => ProjectionElem::ConstantIndex {
                        offset: fid.index() as u64,
                    },
                    AggregateKind::Tuple => ProjectionElem::TupleField(fid),
                    AggregateKind::Adt(ty, vid) => {
                        let TyKind::Adt(adt) = ty.kind(&self.tcx) else {
                            panic!("not an adt")
                        };
                        if adt.is_enum() {
                            ProjectionElem::DowncastField(*vid, fid, adt.variants[*vid].fields[fid])
                        } else {
                            ProjectionElem::Field(fid)
                        }
                    }
                };
                let projected = self.pt.project_from_node(root, proj_elem).unwrap();

                (projected, operand)
            })
            .collect()
    }
}<|MERGE_RESOLUTION|>--- conflicted
+++ resolved
@@ -1183,7 +1183,6 @@
         }
     }
 
-<<<<<<< HEAD
     fn make_choice_mut<T, F, R>(
         &mut self,
         choices: impl Iterator<Item = T> + Clone,
@@ -1212,9 +1211,7 @@
     }
 
     pub fn new(seed: u64, debug_dump: VarDumper) -> Self {
-=======
-    pub fn new(seed: u64, debug_dump: bool) -> Self {
->>>>>>> 350b556d
+
         let rng = RefCell::new(Box::new(rand::rngs::SmallRng::seed_from_u64(seed)));
         let tcx = Rc::new(seed_tys(&mut *rng.borrow_mut()));
         let ty_weights = TySelect::new(&tcx);
